--- conflicted
+++ resolved
@@ -3,8 +3,5 @@
 from .basis_functions import *
 from .surveys import *
 from .utils import *
-<<<<<<< HEAD
-from .dithering import *
-=======
 from .DEoptimizer import *
->>>>>>> d4d7a351
+from .dithering import *