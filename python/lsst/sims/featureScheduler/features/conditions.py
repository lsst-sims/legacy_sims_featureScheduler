import numpy as np
from lsst.sims.utils import _approx_RaDec2AltAz, Site, _hpid2RaDec, m5_flat_sed
import healpy as hp
from lsst.sims.featureScheduler.utils import set_default_nside

__all__ = ['Conditions']


class Conditions(object):
    """
    Class to hold telemetry information

    If the incoming value is a healpix map, we use a setter to ensure the
    resolution matches.
    """
    def __init__(self, nside=None, site='LSST', exptime=30.):
        """
        Parameters
        ----------
        nside : int
            The healpixel nside to set the resolution of attributes.
        site : str ('LSST')
            A site name used to create a sims.utils.Site object. For looking up
            observatory paramteres like latitude and longitude.
        expTime : float (30)
            The exposure time to assume when computing the 5-sigma limiting depth

        Attributes
        ----------
        nside : int
            Healpix resolution
        site : lsst.sims.Site object
            Contains static site-specific data (lat, lon, altitude, etc)
        ra : np.array
            A healpix array with the RA of each healpixel center (radians).
        dec : np.array
            A healpix array with the Dec of each healpixel center (radians).
        mjd : float
            Modified Julian Date (days)
        alt : np.array
            Altitude of each healpixel (radians). Recaclulated if mjd is updated.
        az : np.array
            Azimuth of each healpixel (radians). Recaclulated if mjd is updated.
        clouds : float
            The fraction of sky covered by clouds. (In the future might update to transparency map)
        slewtime : np.array
            Healpix showing the slewtime to each healpixel center (seconds)
        current_filter : str
            The name of the current filter. (expect one of u, g, r, i, z, y).
        mounted_filters : list of str
            The filters that are currently mounted and thu available (expect 5 of u, g, r, i, z, y)
        night : int
            The current night number (days). Probably starts at 1.
        lmst : float
            The local mean sidearal time (hours). Updates is mjd is changed.
        skybrightness : dict of np.array
            Dictionary keyed by filtername. Values are healpix arrays with the sky brightness at each
            healpix center (mag/acsec^2)
        FWHMeff : dict of np.array
            Dictionary keyed by filtername. Values are the effective seeing FWHM at each healpix
            center (arcseconds)
        M5Depth : dict of np.array
            the 5-sigma limiting depth healpix maps, keyed by filtername (mags). Will be recalculated
            if the skybrightness, seeing, or airmass are updated.
        queue : list of observation objects
            The current queue of observations waiting to be executed.
        moonAlt : float
            The altitude of the Moon (radians)
        moonAz : float
            The Azimuth of the moon (radians)
        moonRA : float
            RA of the moon (radians)
        moonDec : float
            Declination of the moon (radians)
        moonPhase : float
            The Phase of the moon. (fraction, 0=new moon, 1=full moon)
        sunAlt : float
            The altitude of the sun (radians).
        sunAz : float
            The Azimuth of the sun (radians).
        last_twilight_end : float
            The MJD when the last twilight ended. (days)
        next_twilight_start : float
            The MJD when the next twilight will start. (days) XXX--need to look up how this twilight is
            defined! For speedObservatory it's sunAlt of -18 degrees
        telRA : float
            The current telescope RA pointing (radians).
        telDec : float
            The current telescope Declination
        cloud_map : np.array
            A healpix map with the cloud coverage. XXX-expand, is this bool map? Transparency map?
        HA : np.array
            Healpix map of the hour angle of each healpixel (radians).

        """
        if nside is None:
            nside = set_default_nside()
        self.nside = nside
        self.site = Site(site)
        self.exptime = exptime
        hpids = np.arange(hp.nside2npix(nside))
        # Generate an empty map so we can copy when we need a new map
        self.zeros_map = np.zeros(hp.nside2npix(nside), dtype=float)
<<<<<<< HEAD
        self.nan_map = np.zeros(hp.nside2npix(nside), dtype=float)
        self.nan_map.fill(np.nan)
=======
        self.unseen_map = np.zeros(hp.nside2npix(nside), dtype=float)
        self.unseen_map.fill(np.nan)
>>>>>>> 5409bded
        # The RA, Dec grid we are using
        self.ra, self.dec = _hpid2RaDec(nside, hpids)

        # Modified Julian Date (day)
        self._mjd = None
        # Altitude and azimuth. Dict with degrees and radians
        self._alt = None
        self._az = None
        # The cloud level. Fraction, but could upgrade to transparency map
        self.clouds = None
        self._slewtime = None
        self.current_filter = None
        self.mounted_filters = None
        self.night = None
        self._lmst = None
        # Should be a dict with filtername keys
        self._skybrightness = {}
        self._FWHMeff = {}
        self._M5Depth = None
        self._airmass = None

        # Attribute to hold the current observing queue
        self.queue = None

        # Moon
        self.moonAlt = None
        self.moonAz = None
        self.moonRA = None
        self.moonDec = None
        self.moonPhase = None

        # Sun
        self.sunAlt = None
        self.sunAz = None

        # Almanac information
        self.sunset = None
        self.sun_n12_setting = None
        self.sun_n18_setting = None
        self.sun_n18_rising = None
        self.sun_n12_rising = None
        self.sunrise = None
        self.moonrise = None
        self.moonset = None

        # Current telescope pointing
        self.telRA = None
        self.telDec = None

        # Full sky cloud map
        self._cloud_map = None
        self._HA = None

        # XXX--document
        self.bulk_cloud = None

        self.rotTelPos = None

    @property
    def lmst(self):
        return self._lmst

    @lmst.setter
    def lmst(self, value):
        self._lmst = value
        self._HA = None

    @property
    def HA(self):
        if self._HA is None:
            self.calc_HA()
        return self._HA

    def calc_HA(self):
        self._HA = np.radians(self._lmst*360./24.) - self.ra
        self._HA[np.where(self._HA < 0)] += 2.*np.pi

    @property
    def cloud_map(self):
        return self._cloud_map

    @cloud_map.setter
    def cloud_map(self, value):
        self._cloud_map = hp.ud_grade(value, nside_out=self.nside)

    @property
    def slewtime(self):
        return self._slewtime

    @slewtime.setter
    def slewtime(self, value):
        # Using 0 for start of night
        if np.size(value) == 1:
            self._slewtime = value
        else:
            self._slewtime = hp.ud_grade(value, nside_out=self.nside)
            # Make sure there are no healpy UNSEENs creeping in
            self._slewtime[np.where(self._slewtime == hp.UNSEEN)] = np.nan

    @property
    def airmass(self):
        return self._airmass

    @airmass.setter
    def airmass(self, value):
        self._airmass = hp.ud_grade(value, nside_out=self.nside)
        self._M5Depth = None

    @property
    def alt(self):
        if self._alt is None:
            self.calc_altAz()
        return self._alt

    @property
    def az(self):
        if self._az is None:
            self.calc_altAz()
        return self._az

    def calc_altAz(self):
        self._alt, self._az = _approx_RaDec2AltAz(self.ra, self.dec,
                                                  self.site.latitude_rad,
                                                  self.site.longitude_rad, self._mjd)

    @property
    def mjd(self):
        return self._mjd

    @mjd.setter
    def mjd(self, value):
        self._mjd = value
        # Set things that need to be recalculated to None
        self._az = None
        self._alt = None

    @property
    def skybrightness(self):
        return self._skybrightness

    @skybrightness.setter
    def skybrightness(self, indict):
        for key in indict:
            self._skybrightness[key] = hp.ud_grade(indict[key], nside_out=self.nside)
            # Swap any healpy.UNSEEN values to nans.
            self._skybrightness[key][np.where(self._skybrightness[key] == hp.UNSEEN)] = np.nan
        # If sky brightness changes, need to recalc M5 depth.
        self._M5Depth = None

    @property
    def FWHMeff(self):
        return self._FWHMeff

    @FWHMeff.setter
    def FWHMeff(self, indict):
        for key in indict:
            self._FWHMeff[key] = hp.ud_grade(indict[key], nside_out=self.nside)
        self._M5Depth = None

    @property
    def M5Depth(self):
        if self._M5Depth is None:
            self.calc_M5Depth()
        return self._M5Depth

    def calc_M5Depth(self):
        self._M5Depth = {}
        for filtername in self._skybrightness:
<<<<<<< HEAD
            good = np.where(self._skybrightness[filtername] != hp.UNSEEN)
            self._M5Depth[filtername] = self.nan_map.copy()
=======
            good = ~np.isnan(self._skybrightness[filtername])
            self._M5Depth[filtername] = self.unseen_map.copy()
>>>>>>> 5409bded
            self._M5Depth[filtername][good] = m5_flat_sed(filtername,
                                                          self._skybrightness[filtername][good],
                                                          self._FWHMeff[filtername][good],
                                                          self.exptime,
<<<<<<< HEAD
                                                          self._airmass[good])
=======
                                                          self._airmass[good])

            #self._M5Depth[filtername] = ma.masked_values(self._M5Depth[filtername], hp.UNSEEN)
>>>>>>> 5409bded
<|MERGE_RESOLUTION|>--- conflicted
+++ resolved
@@ -101,13 +101,8 @@
         hpids = np.arange(hp.nside2npix(nside))
         # Generate an empty map so we can copy when we need a new map
         self.zeros_map = np.zeros(hp.nside2npix(nside), dtype=float)
-<<<<<<< HEAD
         self.nan_map = np.zeros(hp.nside2npix(nside), dtype=float)
         self.nan_map.fill(np.nan)
-=======
-        self.unseen_map = np.zeros(hp.nside2npix(nside), dtype=float)
-        self.unseen_map.fill(np.nan)
->>>>>>> 5409bded
         # The RA, Dec grid we are using
         self.ra, self.dec = _hpid2RaDec(nside, hpids)
 
@@ -276,21 +271,10 @@
     def calc_M5Depth(self):
         self._M5Depth = {}
         for filtername in self._skybrightness:
-<<<<<<< HEAD
-            good = np.where(self._skybrightness[filtername] != hp.UNSEEN)
+            good = ~np.isnan(self._skybrightness[filtername])
             self._M5Depth[filtername] = self.nan_map.copy()
-=======
-            good = ~np.isnan(self._skybrightness[filtername])
-            self._M5Depth[filtername] = self.unseen_map.copy()
->>>>>>> 5409bded
             self._M5Depth[filtername][good] = m5_flat_sed(filtername,
                                                           self._skybrightness[filtername][good],
                                                           self._FWHMeff[filtername][good],
                                                           self.exptime,
-<<<<<<< HEAD
-                                                          self._airmass[good])
-=======
-                                                          self._airmass[good])
-
-            #self._M5Depth[filtername] = ma.masked_values(self._M5Depth[filtername], hp.UNSEEN)
->>>>>>> 5409bded
+                                                          self._airmass[good])