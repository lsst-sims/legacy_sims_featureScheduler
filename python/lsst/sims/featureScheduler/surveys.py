--- conflicted
+++ resolved
@@ -1518,7 +1518,6 @@
                     for i, obs_filter in enumerate(self.filt_to_pair):
                         if self.extra_features['current_filter'].feature == obs_filter:
                             proportion[i] = -1
-<<<<<<< HEAD
                         else:
                             nobs = self.extra_features['N_obs_%s' % obs_filter].feature
                             nobs_all = self.extra_features['N_obs'].feature
@@ -1526,12 +1525,7 @@
                             proportion[i] = 1. - nobs / nobs_all + goal if nobs_all > 0 else 1. + goal
                         # proportion[i] = self.extra_features['N_obs_%s' % obs_filter].feature / \
                         #                 self.extra_features['N_obs'].feature / self.filter_goals[obs_filter]
-                    filter_idx = np.argmax(proportion)
-=======
-                        proportion[i] = self.extra_features['N_obs_%s' % obs_filter].feature / \
-                                        self.extra_features['N_obs'].feature / self.filter_goals[obs_filter]
-                    self.filter_idx = np.argmin(proportion)
->>>>>>> f97179b9
+                    self.filter_idx = np.argmax(proportion)
                     log.debug('Swapping filter to pair {} -> {}'.format(self.extra_features['current_filter'].feature,
                                                                         self.filt_to_pair[self.filter_idx]))
                     result['filter'] = self.filt_to_pair[self.filter_idx]
