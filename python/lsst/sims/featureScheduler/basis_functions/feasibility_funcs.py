import numpy as np
from lsst.sims.featureScheduler import features
import matplotlib.pylab as plt
from lsst.sims.featureScheduler.basis_functions import Base_basis_function


__all__ = ['Filter_loaded_basis_function', 'Time_to_twilight_basis_function',
           'Not_twilight_basis_function', 'Force_delay_basis_function',
           'Hour_Angle_limit_basis_function', 'Moon_down_basis_function',
           'Fraction_of_obs_basis_function', 'Clouded_out_basis_function']


class Filter_loaded_basis_function(Base_basis_function):
    """Check that the filter(s) needed are loaded

    Parameters
    ----------
    filternames : str or list of str
        The filternames that need to be mounted to execute.
    """
    def __init__(self, filternames='r'):
        super(Filter_loaded_basis_function, self).__init__()
        if type(filternames) is not list:
            filternames = [filternames]
        self.filternames = filternames

    def check_feasibility(self, conditions):

        for filtername in self.filternames:
            result = filtername in conditions.mounted_filters
            if result is False:
                return result
        return result


class Time_to_twilight_basis_function(Base_basis_function):
    """Make sure there is enough time before twilight. Useful
    if you want to check before starting a long sequence of observations.

    Parameters
    ----------
    time_needed : float (30.)
        The time needed to run a survey (mintues).
    """
    def __init__(self, time_needed=30.):
        super(Time_to_twilight_basis_function, self).__init__()
        self.time_needed = time_needed/60./24.  # To days

    def check_feasibility(self, conditions):
        available_time = conditions.sun_n18_rising - conditions.mjd
        result = available_time > self.time_needed
        return result


class Not_twilight_basis_function(Base_basis_function):
<<<<<<< HEAD
    def __init__(self, sun_alt_limit=-18):
=======
    """Test that it is not currrently twilight time

    Parameters
    ----------
    sun_alt_limit : float (-18.)
        The altitude of the sun to consider the start of twilight (degrees)
    """
    def __init__(self, sun_alt_limit=-18.):
>>>>>>> 5409bded
        """
        # Should be -18 or -12
        """
        self.sun_alt_limit = str(sun_alt_limit).replace('-', 'n')
        super(Not_twilight_basis_function, self).__init__()

    def check_feasibility(self, conditions):
<<<<<<< HEAD
        result = True
        if conditions.mjd < getattr(conditions, 'sun_'+self.sun_alt_limit+'_setting'):
            result = False
        if conditions.mjd > getattr(conditions, 'sun_'+self.sun_alt_limit+'_rising'):
            result = False
=======
        # XXX--TODO:  Update to use the info on the night, since expected
        # sunalt can be slightly off due to interpolation.
        result = conditions.sunAlt < self.sun_alt_limit
>>>>>>> 5409bded
        return result


class Force_delay_basis_function(Base_basis_function):
    """Keep a survey from executing to rapidly.

    Parameters
    ----------
    days_delay : float (2)
        The number of days to force a gap on.
    """
    def __init__(self, days_delay=2., survey_name=None):
        super(Force_delay_basis_function, self).__init__()
        self.days_delay = days_delay
        self.survey_name = survey_name
        self.survey_features['last_obs_self'] = features.Last_observation(survey_name=self.survey_name)

    def check_feasibility(self, conditions):
        result = True
        if conditions.mjd - self.survey_features['last_obs_self'].feature['mjd'] < self.days_delay:
            result = False
        return result


class Hour_Angle_limit_basis_function(Base_basis_function):
    """Only execute a survey in limited hour angle ranges. Useful for
    limiting Deep Drilling Fields.

    Parameters
    ----------
    RA : float (0.)
        RA of the target (degrees).
    ha_limits : list of lists
        limits for what hour angles are acceptable (hours). e.g.,
        to give 4 hour window around RA=0, ha_limits=[[22,24], [0,2]]
    """
    def __init__(self, RA=0., ha_limits=None):
        super(Hour_Angle_limit_basis_function, self).__init__()
        self.ra_hours = RA/360.*24.
        self.HA_limits = np.array(ha_limits)

    def check_feasibility(self, conditions):
        target_HA = (conditions.lmst - self.ra_hours) % 24
        # Are we in any of the possible windows
        result = False
        for limit in self.HA_limits:
            lres = limit[0] <= target_HA < limit[1]
            result = result or lres

        return result


class Moon_down_basis_function(Base_basis_function):
    """Demand the moon is down """
    def check_feasibility(self, conditions):
        result = True
        if conditions.moonAlt > 0:
            result = False
        return result


class Fraction_of_obs_basis_function(Base_basis_function):
    """Limit the fraction of all observations that can be labled a certain
    survey name. Useful for keeping DDFs from exceeding a given fraction of the
    total survey.

    Parameters
    ----------
    frac_total : float
        The fraction of total observations that can be of this survey
    survey_name : str
        The name of the survey
    """
    def __init__(self, frac_total, survey_name=''):
        super(Fraction_of_obs_basis_function, self).__init__()
        self.survey_name = survey_name
        self.frac_total = frac_total
        self.survey_features['Ntot'] = features.N_obs_survey()
        self.survey_features['N_survey'] = features.N_obs_survey(note=self.survey_name)

    def check_feasibility(self, conditions):
        # If nothing has been observed, fine to go
        result = True
        if self.survey_features['Ntot'].feature == 0:
            return result
        ratio = self.survey_features['N_survey'].feature / self.survey_features['Ntot'].feature
        if ratio > self.frac_total:
            result = False
        return result


class Clouded_out_basis_function(Base_basis_function):
    def __init__(self, cloud_limit=0.7):
        super(Clouded_out_basis_function, self).__init__()
        self.cloud_limit = cloud_limit

    def check_feasibility(self, conditions):
        result = True
        if conditions.bulk_cloud > self.cloud_limit:
            result = False
        return result

## XXX--TODO:  Can include checks to see if downtime is coming, clouds are coming, moon rising, or surveys in a higher tier 
# Have observations they want to execute soon.<|MERGE_RESOLUTION|>--- conflicted
+++ resolved
@@ -53,18 +53,7 @@
 
 
 class Not_twilight_basis_function(Base_basis_function):
-<<<<<<< HEAD
     def __init__(self, sun_alt_limit=-18):
-=======
-    """Test that it is not currrently twilight time
-
-    Parameters
-    ----------
-    sun_alt_limit : float (-18.)
-        The altitude of the sun to consider the start of twilight (degrees)
-    """
-    def __init__(self, sun_alt_limit=-18.):
->>>>>>> 5409bded
         """
         # Should be -18 or -12
         """
@@ -72,17 +61,11 @@
         super(Not_twilight_basis_function, self).__init__()
 
     def check_feasibility(self, conditions):
-<<<<<<< HEAD
         result = True
         if conditions.mjd < getattr(conditions, 'sun_'+self.sun_alt_limit+'_setting'):
             result = False
         if conditions.mjd > getattr(conditions, 'sun_'+self.sun_alt_limit+'_rising'):
             result = False
-=======
-        # XXX--TODO:  Update to use the info on the night, since expected
-        # sunalt can be slightly off due to interpolation.
-        result = conditions.sunAlt < self.sun_alt_limit
->>>>>>> 5409bded
         return result
 
 
