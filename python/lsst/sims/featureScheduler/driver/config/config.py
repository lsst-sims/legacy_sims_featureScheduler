--- conflicted
+++ resolved
@@ -7,61 +7,37 @@
 nside = fs.set_default_nside(nside=32)  # Required
 
 target_maps['u'] = fs.generate_goal_map(NES_fraction=0.,
-<<<<<<< HEAD
-                                        WFD_fraction=0.31*1.2, SCP_fraction=0.15,
-=======
                                         WFD_fraction=0.31, SCP_fraction=0.15,
->>>>>>> 54cbed9f
                                         GP_fraction=0.15,
                                         WFD_upper_edge_fraction=0.0,
                                         nside=nside,
                                         generate_id_map=True)
 target_maps['g'] = fs.generate_goal_map(NES_fraction=0.2,
-<<<<<<< HEAD
-                                        WFD_fraction=0.44*1.2, SCP_fraction=0.15,
-=======
                                         WFD_fraction=0.44, SCP_fraction=0.15,
->>>>>>> 54cbed9f
                                         GP_fraction=0.15,
                                         WFD_upper_edge_fraction=0.0,
                                         nside=nside,
                                         generate_id_map=True)
 target_maps['r'] = fs.generate_goal_map(NES_fraction=0.46,
-<<<<<<< HEAD
-                                        WFD_fraction=1.0*1.2, SCP_fraction=0.15,
-=======
                                         WFD_fraction=1.0, SCP_fraction=0.15,
->>>>>>> 54cbed9f
                                         WFD_upper_edge_fraction=0.0,
                                         GP_fraction=0.15,
                                         nside=nside,
                                         generate_id_map=True)
 target_maps['i'] = fs.generate_goal_map(NES_fraction=0.46,
-<<<<<<< HEAD
-                                        WFD_fraction=1.0*1.2, SCP_fraction=0.15,
-=======
                                         WFD_fraction=1.0, SCP_fraction=0.15,
->>>>>>> 54cbed9f
                                         GP_fraction=0.15,
                                         WFD_upper_edge_fraction=0.0,
                                         nside=nside,
                                         generate_id_map=True)
 target_maps['z'] = fs.generate_goal_map(NES_fraction=0.4,
-<<<<<<< HEAD
-                                        WFD_fraction=0.9*1.2, SCP_fraction=0.15,
-=======
                                         WFD_fraction=0.9, SCP_fraction=0.15,
->>>>>>> 54cbed9f
                                         GP_fraction=0.15,
                                         WFD_upper_edge_fraction=0.0,
                                         nside=nside,
                                         generate_id_map=True)
 target_maps['y'] = fs.generate_goal_map(NES_fraction=0.,
-<<<<<<< HEAD
-                                        WFD_fraction=0.9*1.2, SCP_fraction=0.15,
-=======
                                         WFD_fraction=0.9, SCP_fraction=0.15,
->>>>>>> 54cbed9f
                                         GP_fraction=0.15,
                                         WFD_upper_edge_fraction=0.0,
                                         nside=nside,
@@ -73,16 +49,6 @@
                                         gp_cloud_max=0.7,
                                         nes_cloud_max=0.7)
 
-<<<<<<< HEAD
-x1 = 30.
-x0 = 2.
-B = x1 / (x1 - x0)
-A = -B / x1
-width = np.arange(x0, x1, 0.5)
-z_pad = width + 8.
-weight = (A * width + B) ** 2.
-height = np.zeros_like(width) + 80.
-=======
 # x1 = 30.
 # x0 = 2.
 # B = x1 / (x1 - x0)
@@ -96,31 +62,23 @@
 z_pad = (38.,)
 weight = (1.,)
 height = (80.,)
->>>>>>> 54cbed9f
 
 filters = ['u', 'g', 'r', 'i', 'z', 'y']
 surveys = []
 
 sb_limit_map = fs.utils.generate_sb_map(target_maps, filters)
 
-<<<<<<< HEAD
-=======
 filter_prop = {'u': 0.069,
                'g': 0.097,
                'r': 0.222,
                'i': 0.222,
                'z': 0.194,
                'y': 0.194}
->>>>>>> 54cbed9f
 
 for filtername in filters:
     bfs = list()
     # bfs.append(fs.M5_diff_basis_function(filtername=filtername, nside=nside))
-<<<<<<< HEAD
-    # bfs.append(fs.HourAngle_bonus_basis_function(max_hourangle=3.))
-=======
     bfs.append(fs.HourAngle_bonus_basis_function(max_hourangle=3.))
->>>>>>> 54cbed9f
     bfs.append(fs.Skybrightness_limit_basis_function(nside=nside,
                                                      filtername=filtername,
                                                      min=sb_limit_map[filtername]['min'],
@@ -140,16 +98,6 @@
                                                time_lag_max=150.,
                                                time_lag_boost=180.,
                                                boost_gain=1.0,
-<<<<<<< HEAD
-                                               unseen_before_lag=True))
-    bfs.append(fs.Avoid_Fast_Revists(filtername=filtername, gap_min=60., nside=nside))
-    bfs.append(fs.Bulk_cloud_basis_function(max_cloud_map=cloud_map, nside=nside))
-    bfs.append(fs.Moon_avoidance_basis_function(nside=nside, moon_distance=33.))
-    bfs.append(fs.CableWrap_unwrap_basis_function(nside=nside))
-    # bfs.append(fs.NorthSouth_scan_basis_function(length=70.))
-
-    weights = np.array([0.1, .1, 2., 3., 1.5, 1.0, 1.0, 1.0, 1.0])
-=======
                                                unseen_before_lag=True,
                                                proportion=filter_prop[filtername]))
     # bfs.append(fs.Avoid_Fast_Revists(filtername=filtername, gap_min=70., nside=nside))
@@ -159,7 +107,6 @@
     # bfs.append(fs.NorthSouth_scan_basis_function(length=70.))
 
     weights = np.array([1.0, 1.0, .1, 1., 1., 1.5, 1.0, 1.0, 1.0])
->>>>>>> 54cbed9f
     surveys.append(fs.Greedy_survey_fields(bfs, weights, block_size=1,
                                            filtername=filtername, dither=True,
                                            nside=nside,
@@ -169,24 +116,6 @@
                                            ignore_obs='DD'))
 
 # Set up pairs
-<<<<<<< HEAD
-pairs_bfs = []
-
-pair_map = np.zeros(len(target_maps['z'][0]))
-pair_map.fill(hp.UNSEEN)
-wfd = np.where(target_maps['z'][1] == 3)
-nes = np.where(target_maps['z'][1] == 1)
-pair_map[wfd] = 1.
-pair_map[nes] = 1.
-
-pairs_bfs.append(fs.Target_map_basis_function(filtername='',
-                                              target_map=pair_map,
-                                              out_of_bounds_val=hp.UNSEEN, nside=nside))
-pairs_bfs.append(fs.MeridianStripeBasisFunction(nside=nside, zenith_pad=(45.,), width=(35.,)))
-pairs_bfs.append(fs.Moon_avoidance_basis_function(nside=nside, moon_distance=30.))
-
-surveys.append(fs.Pairs_survey_scripted(pairs_bfs, [1., 1., 1.], ignore_obs='DD', min_alt=20.))
-=======
 # pairs_bfs = []
 #
 # pair_map = np.zeros(len(target_maps['z'][0]))
@@ -203,7 +132,6 @@
 # pairs_bfs.append(fs.Moon_avoidance_basis_function(nside=nside, moon_distance=30.))
 #
 # surveys.append(fs.Pairs_survey_scripted(pairs_bfs, [1., 1., 1.], ignore_obs='DD', min_alt=20.))
->>>>>>> 54cbed9f
 # surveys.append(fs.Pairs_survey_scripted([], [], ignore_obs='DD'))
 
 # Set up the DD
