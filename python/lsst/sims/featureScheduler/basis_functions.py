from __future__ import absolute_import
from builtins import object
import numpy as np
import numpy.ma as ma
from . import features
from . import utils
import healpy as hp
from lsst.sims.utils import haversine, _hpid2RaDec

default_nside = utils.set_default_nside()


class Base_basis_function(object):
    """
    Class that takes features and computes a reward fucntion when called.
    """

    def __init__(self, survey_features=None, condition_features=None, **kwargs):
        """

        """
        if survey_features is None:
            self.survey_features = {}
        else:
            self.survey_features = survey_features
        if condition_features is None:
            self.condition_features = {}
        else:
            self.condition_features = condition_features

        # Mutually exclusive sky regions
        self.SCP_indx, self.NES_indx, self.GP_indx, self.WFD_indx = utils.mutually_exclusive_regions()

    def add_observation(self, observation, indx=None):
        for feature in self.survey_features:
            self.survey_features[feature].add_observation(observation, indx=indx)

    def update_conditions(self, conditions):
        for feature in self.condition_features:
            self.condition_features[feature].update_conditions(conditions)

    def __call__(self, **kwargs):
        """
        Return a reward healpix map or a reward scalar.
        """
        pass


class Quadrant_basis_function(Base_basis_function):
    """
    """
    def __init__(self, nside=default_nside, condition_features=None, minAlt=20., maxAlt=82.,
                 azWidth=15., survey_features=None,):
        if survey_features is None:
            self.survey_features = {}
        if condition_features is None:
            self.condition_features = {}
            self.condition_features['altaz'] = features.AltAzFeature()
        self.minAlt = np.radians(minAlt)
        self.maxAlt = np.radians(maxAlt)
        self.azWidth = np.radians(azWidth)
        self.nside = nside

    def __call__(self, indx=None):
        result = np.empty(hp.nside2npix(self.nside), dtype=float)
        result.fill(hp.UNSEEN)

        # for now, let's just make 4 quadrants accessable. In the future
        # maybe look ahead to where the moon will be, etc

        alt = self.condition_features['altaz'].feature['alt']
        az = self.condition_features['altaz'].feature['az']

        alt_limit = np.where((alt > self.minAlt) &
                             (alt < self.maxAlt))[0]

        q1 = np.where((az[alt_limit] > np.pi-self.azWidth) &
                      (az[alt_limit] < np.pi+self.azWidth))[0]
        result[alt_limit[q1]] = 1

        q2 = np.where((az[alt_limit] > np.pi/2.-self.azWidth) &
                      (az[alt_limit] < np.pi/2.+self.azWidth))[0]
        result[alt_limit[q2]] = 1

        q3 = np.where((az[alt_limit] > 3*np.pi/2.-self.azWidth) &
                      (az[alt_limit] < 3*np.pi/2.+self.azWidth))[0]
        result[alt_limit[q3]] = 1

        q4 = np.where((az[alt_limit] < self.azWidth) |
                      (az[alt_limit] > 2*np.pi - self.azWidth))[0]
        result[alt_limit[q4]] = 1

        return result




class Target_map_basis_function(Base_basis_function):
    """
    Generate a map that rewards survey areas falling behind.
    """
    def __init__(self, filtername='r', nside=default_nside, target_map=None, softening=1.,
                 survey_features=None, condition_features=None, visits_per_point=10.,
                 out_of_bounds_val=-10.):
        """
        Parameters
        ----------
        visits_per_point : float (10.)
            How many visits can a healpixel be ahead or behind before it counts as 1 point.
        target_map : numpy array (None)
            A healpix map showing the ratio of observations desired for all points on the sky
        out_of_bounds_val : float (10.)
            Point value to give regions where there are no observations requested
        """
        if survey_features is None:
            self.survey_features = {}
            self.survey_features['N_obs'] = features.N_observations(filtername=filtername)
            self.survey_features['N_obs_reference'] = features.N_obs_reference()
        super(Target_map_basis_function, self).__init__(survey_features=self.survey_features,
                                                        condition_features=condition_features)
        self.visits_per_point = visits_per_point
        self.nside = nside
        self.softening = softening
        if target_map is None:
            self.target_map = utils.generate_goal_map(filtername=filtername)
        else:
            self.target_map = target_map
        self.out_of_bounds_area = np.where(self.target_map == 0)[0]
        self.out_of_bounds_val = out_of_bounds_val

    def __call__(self, indx=None):
        """
        Parameters
        ----------
        indx : list (None)
            Index values to compute, if None, full map is computed

        Returns
        -------
        Healpix reward map
        """
        # Should probably update this to be as masked array.
        result = np.zeros(hp.nside2npix(self.nside), dtype=float)
        if indx is None:
            indx = np.arange(result.size)

        # Find out how many observations we want now at those points
        scale = np.max([self.softening, self.survey_features['N_obs_reference'].feature])
        goal_N = self.target_map[indx] * scale
        result[indx] = goal_N - self.survey_features['N_obs'].feature[indx]
        result[indx] /= self.visits_per_point

        result[self.out_of_bounds_area] = self.out_of_bounds_val

        #result[indx] = -self.survey_features['N_obs'].feature[indx]
        #result[indx] /= (self.survey_features['N_obs_reference'].feature + self.softening)
        #result[indx] += self.target_map[indx]
        return result


class Obs_ratio_basis_function(Base_basis_function):
    """
    Mostly for deep_drilling fields
    """
    def __init__(self, survey_features=None, condition_features=None, ref_ra=0., ref_dec=-30.,
                 dd_ra=0., dd_dec=0., target_ratio=100., softening=1.):
        """
        blah
        """
        self.target_ratio = target_ratio
        self.softening = softening
        if survey_features is None:
            self.survey_features = {}
            self.survey_features['N_obs_reference'] = features.N_obs_reference(ra=ref_ra, dec=ref_dec)
            self.survey_features['N_obs_DD'] = features.N_obs_reference(ra=dd_ra, dec=dd_dec)

        super(Obs_ratio_basis_function, self).__init__(survey_features=self.survey_features,
                                                          condition_features=condition_features)

    def __call__(self, **kwargs):
        result = 0.
        N_DD = self.survey_features['N_obs_DD'].feature
        N_ref = self.survey_features['N_obs']
        result += self.target_ratio - (N_DD/(N_ref+self.softening))

        return result


class Spot_observable_basis_function(Base_basis_function):
    """
    Decide if a spot on the sky is good to go
    """
    def __init__(self, condition_features=None, ra=0., dec=0., lst_min=-1., lst_max=0.5):
        # Need to add sun distance requirements, moon dist requirements, seeing requirements, etc.

        # Need feature of LST.
        pass

    def __call__(self, **kwargs):
        pass


class Visit_repeat_basis_function(Base_basis_function):
    """
    Basis function to reward re-visiting an area on the sky. Looking for Solar System objects.
    """
    def __init__(self, survey_features=None, condition_features=None, gap_min=15., gap_max=45.,
                 filtername='r', nside=default_nside, npairs=1):
        """
        survey_features : dict of features (None)
            Dict of feature objects.
        gap_min : float (15.)
            Minimum time for the gap (minutes)
        gap_max : flaot (45.)
            Maximum time for a gap
        filtername : str ('r')
            The filter(s) to count with pairs
        npairs : int (1)
            The number of pairs of observations to attempt to gather
        """

        self.gap_min = gap_min/60./24.
        self.gap_max = gap_max/60./24.
        self.npairs = npairs
        self.nside = nside

        if survey_features is None:
            self.survey_features = {}
            # Track the number of pairs that have been taken in a night
            self.survey_features['Pair_in_night'] = features.Pair_in_night(filtername=filtername,
                                                                           gap_min=gap_min, gap_max=gap_max)
            # When was it last observed
            # XXX--since this feature is also in Pair_in_night, I should just access that one!
            self.survey_features['Last_observed'] = features.Last_observed(filtername=filtername)
        if condition_features is None:
            self.condition_features = {}
            # Current MJD
            self.condition_features['Current_mjd'] = features.Current_mjd()
        super(Visit_repeat_basis_function, self).__init__(survey_features=self.survey_features,
                                                          condition_features=self.condition_features)

    def __call__(self, indx=None):
        result = np.zeros(hp.nside2npix(self.nside), dtype=float)
        if indx is None:
            indx = np.arange(result.size)
        diff = self.condition_features['Current_mjd'].feature - self.survey_features['Last_observed'].feature[indx]
        good = np.where((diff >= self.gap_min) & (diff <= self.gap_max) &
                        (self.survey_features['Pair_in_night'].feature[indx] < self.npairs))[0]
        result[indx[good]] += 1.
        return result


class Depth_percentile_basis_function(Base_basis_function):
    """
    Return a healpix map of the reward function based on 5-sigma limiting depth percentile
    """
    def __init__(self, survey_features=None, condition_features=None, filtername='r', nside=default_nside):
        self.filtername = filtername
        self.nside = nside
        if condition_features is None:
            self.condition_features = {}
            self.condition_features['M5Depth_percentile'] = features.M5Depth_percentile(filtername=filtername)
        super(Depth_percentile_basis_function, self).__init__(survey_features=survey_features,
                                                              condition_features=self.condition_features)

    def __call__(self, indx=None):

        result = np.empty(hp.nside2npix(self.nside), dtype=float)
        result.fill(hp.UNSEEN)
        if indx is None:
            indx = np.arange(result.size)
        result[indx] = self.condition_features['M5Depth_percentile'].feature[indx]
        result = ma.masked_values(result, hp.UNSEEN)
        return result


class Filter_change_basis_function(Base_basis_function):
    """
    Reward staying in the current filter.
    """
    def __init__(self, survey_features=None, condition_features=None, filtername='r'):
        self.filtername = filtername
        if condition_features is None:
            self.condition_features = {}
            self.condition_features['Current_filter'] = features.Current_filter()
        super(Filter_change_basis_function, self).__init__(survey_features=survey_features,
                                                           condition_features=self.condition_features)

    def __call__(self, **kwargs):
        # XXX--Note here my speed observatory says None when it's parked,
        # so should be easy to start any filter. Maybe None should be reserved for no filter instead?
        if (self.condition_features['Current_filter'].feature == self.filtername) | (self.condition_features['Current_filter'].feature is None):
            result = 1.
        else:
            result = 0.
        return result


class Slewtime_basis_function(Base_basis_function):
    """Reward slews that take little time
    """
    def __init__(self, survey_features=None, condition_features=None, 
                 max_time=135., filtername='r'):
        self.maxtime = max_time
        self.filtername = filtername
        if condition_features is None:
            self.condition_features = {}
            self.condition_features['Current_filter'] = features.Current_filter()
            self.condition_features['slewtime'] = features.SlewtimeFeature()
        super(Slewtime_basis_function, self).__init__(survey_features=survey_features,
                                                      condition_features=self.condition_features)

    def __call__(self, indx=None):
        # If we are in a different filter, the Filter_change_basis_function will take it
        if self.condition_features['Current_filter'].feature != self.filtername:
            result = 1.
        else:
            # Need to make sure smaller slewtime is larger reward.
            if np.size(self.condition_features['slewtime'].feature) > 1:
                result = np.zeros(np.size(self.condition_features['slewtime'].feature), dtype=float)
                good = np.where(self.condition_features['slewtime'].feature != hp.UNSEEN)
                result[good] = (self.maxtime - self.condition_features['slewtime'].feature[good])/self.maxtime
            else:
                result = (self.maxtime - self.condition_features['slewtime'].feature)/self.maxtime
        return result


class Slew_distance_basis_function(Base_basis_function):
    """
    Reward shorter slews.
    XXX-this should really be slew time, so need to break into alt and az distances.
    """
    def __init__(self, survey_features=None, condition_features=None, nside=default_nside,
                 inner_ring = 3., inner_penalty=-1., slope=-.01):
        """
        Parameters
        ----------
        inner_ring : float (3.)
            add a penalty inside this region (degrees).
        """
        if condition_features is None:
            self.condition_features = {}
            self.condition_features['Current_pointing'] = features.Current_pointing()
        else:
            self.condition_features = condition_features
        super(Slew_distance_basis_function, self).__init__(survey_features=survey_features,
                                                           condition_features=self.condition_features)
        self.nside = nside
        self.inner_ring = np.radians(inner_ring)
        self.inner_penalty = inner_penalty
        self.slope = np.radians(slope)
        # Make the RA, Dec map
        indx = np.arange(hp.nside2npix(self.nside))
        self.ra, self.dec = _hpid2RaDec(nside, indx)

    def __call__(self, indx=None):
        if self.condition_features['Current_pointing'].feature['RA'] is None:
            return 0
        ang_distance = haversine(self.ra, self.dec, self.condition_features['Current_pointing'].feature['RA'],
                                 self.condition_features['Current_pointing'].feature['dec'])
        result = 1.+ang_distance * self.slope
        result[np.where(ang_distance <= self.inner_ring)] = self.inner_penalty
        return result





########## Cost based basis functions #################################################################################

class Slewtime_basis_function_cost(Base_basis_function):  #F1
    """Slew time cost
    """
    def __init__(self, survey_features=None, condition_features=None,
                 max_time=135., filtername='r'):
        self.maxtime = max_time
        self.filtername = filtername
        if condition_features is None:
            self.condition_features = {}
            self.condition_features['Current_filter'] = features.Current_filter()
            self.condition_features['slewtime'] = features.SlewtimeFeature()
        super(Slewtime_basis_function_cost, self).__init__(survey_features=survey_features,
                                                      condition_features=self.condition_features)

    def __call__(self, indx=None):
        if np.size(self.condition_features['slewtime'].feature) > 1:
            result = np.zeros(np.size(self.condition_features['slewtime'].feature), dtype=float)
            good = np.where(self.condition_features['slewtime'].feature != hp.UNSEEN)
            result[good] = self.condition_features['slewtime'].feature[good]/5.
        else:
            result = self.condition_features['slewtime'].feature/5.

        if self.condition_features['Current_filter'].feature == self.filtername or self.condition_features['Current_filter'].feature is None:
            return result
        else:
            result += 5.
            return result



class Visit_repeat_basis_function_cost(Base_basis_function):  #F2
    """
    Cost of re-visiting an area on the sky. Looking for Solar System objects.
    """
    def __init__(self, survey_features=None, condition_features=None, gap_min=15., gap_max=45.,
                 filtername='r', nside=default_nside, npairs=1, survey_filters = ['r']):
        """
        survey_features : dict of features (None)
            Dict of feature objects.
        gap_min : float (15.)
            Minimum time for the gap (minutes)
        gap_max : flaot (45.)
            Maximum time for a gap
        filtername : str ('r')
            The filter(s) to count with pairs
        npairs : int (1)
            The number of pairs of observations to attempt to gather
        """

        self.gap_min = gap_min/60./24.
        self.gap_max = gap_max/60./24.
        self.npairs = npairs
        self.nside = nside
        self.survey_filters = survey_filters

        if survey_features is None:
            self.survey_features = {}
            # number of observations in a same night in all filters
            for f in self.survey_filters:
                self.survey_features['N_obs_same_night', f] = features.N_obs_night(nside=nside, filtername=f)
                # When was it last observed
                self.survey_features['Last_observed', f]= features.Last_observed(filtername=f)
        if condition_features is None:
            self.condition_features = {}
            # Current MJD
            self.condition_features['Current_mjd'] = features.Current_mjd()
            self.condition_features['Time_observable_night'] = features.Time_observable_in_night()
            self.condition_features['Time_to_alt_limit'] = features.Time_to_alt_limit()
        super(Visit_repeat_basis_function_cost , self).__init__(survey_features=self.survey_features,
                                                          condition_features=self.condition_features)

    def __call__(self, indx=None):
        self.result = np.zeros(hp.nside2npix(self.nside), dtype=float)
        if indx is None:
            indx = np.arange(self.result.size)

        # Required features
        #t_to_twilight = self.condition_features['Time_observable_night'].feature[indx] /24.
        #t_to_alt_lim = self.condition_features['Time_to_alt_limit'].feature[indx] /24.
        #self.t_to_invis = np.minimum(t_to_alt_lim,t_to_twilight)
        self.t_to_invis = self.condition_features['Time_observable_night'].feature[indx] /24.
        t_last_night_all_filters = np.max([self.survey_features['Last_observed', f].feature[indx] for f in self.survey_filters],0)
        self.since_t_last_all_filters = self.condition_features['Current_mjd'].feature - t_last_night_all_filters
        self.n_night_all_filters = np.zeros_like(indx, dtype=float)
        for f in self.survey_filters:
            self.n_night_all_filters += self.survey_features['N_obs_same_night', f].feature[indx]

        self.common_val(indx)
        self.WFD_modification(indx)
        self.NES_modification(indx)
        self.GP_modification(indx)
        self.SCP_modification(indx)
        return self.result

    def common_val(self, indx):
        # common basis function
        self.n_zero = np.where(self.n_night_all_filters == 0)
        self.n_one = np.where(self.n_night_all_filters == 1)
        self.n_two = np.where(self.n_night_all_filters == 2)
        self.result[indx[self.n_zero]] += 10; self.result[indx[self.n_one]] += 5; self.result[indx[self.n_two]] += 15


    def WFD_modification(self, indx, smooth_gap_min=30./ 60./24., smooth_gap_max=60./ 60./24., max_n_night=3, min_t_observable=30. / 60./24.):
        WFD_cat = np.in1d(indx, self.WFD_indx)
        cat1 = np.where(WFD_cat & (self.since_t_last_all_filters <= smooth_gap_min) & (self.t_to_invis >= smooth_gap_max))
        cat2 = np.where(WFD_cat & (self.since_t_last_all_filters <= smooth_gap_min) & (self.t_to_invis <= smooth_gap_max))
        cat3 = np.where(WFD_cat & (self.since_t_last_all_filters >= smooth_gap_min))
        cat4 = np.where(np.isfinite(self.t_to_invis))
        cat1 = np.intersect1d(self.n_one, cat1)
        cat2 = np.intersect1d(self.n_one, cat2)
        cat3 = np.intersect1d(self.n_one, cat3)
        cat4 = np.intersect1d(self.n_zero, cat4)
        self.result[indx[cat1]] += (5 - 1./3. * self.since_t_last_all_filters[cat1] /60./24.)
        self.result[indx[cat2]] *= 0.
        self.result[indx[cat3]] *= 0.
        self.result[indx[cat4]] -= 15.*self.t_to_invis[cat4]

        # WFD infeasibility
        bad1 = np.where(WFD_cat & (self.since_t_last_all_filters < self.gap_min) & (self.since_t_last_all_filters > self.gap_max) & (self.n_night_all_filters >= max_n_night))
        bad2 = np.where(WFD_cat & (self.t_to_invis <= min_t_observable))
        bad2 = np.intersect1d(self.n_one, bad2)
        self.result[indx[bad1]] = hp.UNSEEN
        self.result[indx[bad2]] = hp.UNSEEN

    def NES_modification(self, indx, smooth_gap_min=15./ 60./24., mid_gap=20. /60./24., smooth_gap_max=75./ 60./24., max_n_night=3, min_t_observable=30. / 60./24.):
        NES_cat = np.in1d(indx, self.WFD_indx)
        cat1 = np.where(NES_cat & (self.since_t_last_all_filters <= smooth_gap_min) & (self.t_to_invis >= smooth_gap_max))
        cat2 = np.where(NES_cat & (self.since_t_last_all_filters <= smooth_gap_min) & (self.t_to_invis <= smooth_gap_max))
        cat3 = np.where(NES_cat & (self.since_t_last_all_filters >= smooth_gap_min))
        cat4 = np.where(np.isfinite(self.t_to_invis))
        cat1 = np.intersect1d(self.n_one, cat1)
        cat2 = np.intersect1d(self.n_one, cat2)
        cat3 = np.intersect1d(self.n_one, cat3)
        cat4 = np.intersect1d(self.n_zero, cat4)
        self.result[indx[cat1]] += (5 - 1./3. * self.since_t_last_all_filters[cat1] /60./24.)
        self.result[indx[cat2]] *= 0.
        self.result[indx[cat3]] *= 0.
        self.result[indx[cat4]] -= 15.*self.t_to_invis[cat4]

        # NES infeasibility
        bad1 = np.where(NES_cat & (self.since_t_last_all_filters < self.gap_min) & (self.since_t_last_all_filters > self.gap_max) & (self.n_night_all_filters >= max_n_night))
        bad2 = np.where(NES_cat & (self.t_to_invis <= min_t_observable))
        bad2 = np.setdiff1d(bad2, self.n_zero)
        self.result[indx[bad1]] = hp.UNSEEN
        self.result[indx[bad2]] = hp.UNSEEN

    def GP_modification(self, indx, max_n_night=1):
        GP_cat = np.in1d(indx, self.GP_indx)

        # GP feasibility
        bad = np.where(GP_cat & (self.n_night_all_filters >= max_n_night))
        self.result[indx[bad]] = hp.UNSEEN

    def SCP_modification(self, indx, max_n_night=1):
        SCP_cat = np.in1d(indx, self.SCP_indx)

        # SCP feasibility
        bad = np.where(SCP_cat & (self.n_night_all_filters >= max_n_night))
        self.result[indx[bad]] = hp.UNSEEN

class Normalized_alt_basis_function_cost(Base_basis_function):  #F4
    """
    Filter dependant altitude allocation
    """
    def __init__(self, filtername = 'r', survey_features=None, condition_features=None, nside=default_nside,
                 lsst_lat=-0.517781017, lsst_lon=-1.2320792):
        """
        Parameters
        ----------

        """
        if condition_features is None:
            self.condition_features = {}
            self.condition_features['Current_mjd'] = features.Current_mjd()
            self.condition_features['Current_filter'] = features.Current_filter()
        else:
            self.condition_features = condition_features

        super(Normalized_alt_basis_function_cost, self).__init__(survey_features=survey_features,
                                                           condition_features=self.condition_features)
        self.filtername = filtername
        self.nside = nside
        # Make the RA, Dec map
        indx = np.arange(hp.nside2npix(self.nside))
        self.ra, self.dec = _hpid2RaDec(nside, indx)
        self.lat = lsst_lat; self.lon = lsst_lon

    def __call__(self, indx=None):
        self.result = np.zeros(hp.nside2npix(self.nside), dtype=float)
        if indx is None:
            indx = np.arange(self.result.size)
        mjd = self.condition_features['Current_mjd'].feature
        self.alt, self.az = utils.stupidFast_RaDec2AltAz(self.ra, self.dec, self.lat, self.lon, mjd)
        self.common_val(indx)
        self.WFD_modification(indx)
        self.NES_modification(indx)
        self.GP_modification(indx)
        self.SCP_modification(indx)
        return self.result

    def common_val(self, indx):
        # common basis function
        self.result = utils.alt_allocation(self.alt,self.dec, self.lat, self.filtername) + 2*((1./(1-np.cos(self.alt))) -1)


    def WFD_modification(self, indx, alt_lim = 45*np.pi/180.):
        WFD_cat = np.in1d(indx, self.WFD_indx)
        # WFD infeasibility
        bad1 = np.where(WFD_cat & (self.alt < alt_lim))
        self.result[indx[bad1]] = hp.UNSEEN


    def NES_modification(self, indx, alt_lim = 20*np.pi/180.):
        NES_cat = np.in1d(indx, self.NES_indx)
        # WFD infeasibility
        bad1 = np.where(NES_cat & (self.alt < alt_lim))
        self.result[indx[bad1]] = hp.UNSEEN


    def GP_modification(self, indx, alt_lim = 45*np.pi/180.):
        GP_cat = np.in1d(indx, self.GP_indx)
        # WFD infeasibility
        bad1 = np.where(GP_cat & (self.alt < alt_lim))
        self.result[indx[bad1]] = hp.UNSEEN


    def SCP_modification(self, indx, alt_lim = 20*np.pi/180.):
        SCP_cat = np.in1d(indx, self.SCP_indx)
        # WFD infeasibility
        bad1 = np.where(SCP_cat & (self.alt < alt_lim))
        self.result[indx[bad1]] = hp.UNSEEN



class Hour_angle_basis_function_cost(Base_basis_function):  #F5
    """
    Encourages close-to-meridian observation
    """
    def __init__(self, survey_features=None, condition_features=None, nside=default_nside,
                 lsst_lon=-1.2320792):
        """
        Parameters
        ----------

        """
        if condition_features is None:
            self.condition_features = {}
            self.condition_features['Current_mjd'] = features.Current_mjd()
            self.condition_features['Current_filter'] = features.Current_filter()
        else:
            self.condition_features = condition_features

        super(Hour_angle_basis_function_cost, self).__init__(survey_features=survey_features,
                                                           condition_features=self.condition_features)
        self.nside = nside
        # Make the RA, Dec map
        indx = np.arange(hp.nside2npix(self.nside))
        self.ra, self.dec = _hpid2RaDec(nside, indx)
        self.lon = lsst_lon

    def __call__(self, indx=None):
        result = np.zeros(hp.nside2npix(self.nside), dtype=float)
        if indx is None:
            indx = np.arange(result.size)
        mjd = self.condition_features['Current_mjd'].feature
        ha = utils.hour_angle(self.ra, self.lon, mjd)
        result = np.abs(ha)
        return result



class Target_map_basis_function_cost(Base_basis_function):  #F6 & F3
    """
    Return a healpix map of the cost function based on normalized number of observations
    """
    def __init__(self, filtername='r', nside=default_nside, target_map=None, softening=1.,
                 survey_features=None, condition_features=None, visits_per_point=10.,
                 out_of_bounds_val=-10., survey_filters= 'r'):
        """
        Parameters
        ----------
        visits_per_point : float (10.)
            How many visits can a healpixel be ahead or behind before it counts as 1 point.
        target_map : numpy array (None)
            A healpix map showing the ratio of observations desired for all points on the sky
        out_of_bounds_val : float (10.)
            Point value to give regions where there are no observations requested
        """
        if survey_features is None:
            self.survey_features = {}
            self.survey_features['N_obs'] = features.N_observations_cost(survey_filters = survey_filters)
            self.survey_features['N_in_f']= features.N_in_filter_cost(survey_filters)
        super(Target_map_basis_function_cost, self).__init__(survey_features=self.survey_features,
                                                        condition_features=condition_features)
        self.visits_per_point = visits_per_point
        self.nside = nside
        self.softening = softening
        self.filtername = filtername
        self.survey_filters = survey_filters

    def __call__(self, indx=None):
        """
        Parameters
        ----------
        indx : list (None)
            Index values to compute, if None, full map is computed

        Returns
        -------
        Healpix reward map
        """
        # Should probably update this to be as masked array.
        result = np.zeros(hp.nside2npix(self.nside), dtype=float)
        N_filter = np.zeros_like(result, dtype=float)
        N_all_filter = np.zeros_like(result, dtype=float); max_N_all_filter = 0
        if indx is None:
            indx = np.arange(result.size)

        N_filter[indx] = self.survey_features['N_obs'].feature[indx][self.filtername]
        max_N_filter = self.survey_features['N_obs'].max_n[self.filtername]
        N_all_filter[indx] = self.survey_features['N_obs'].sum_feature[indx]
        max_N_all_filter = self.survey_features['N_obs'].max_n_all_f


        result[indx] = 1./(max_N_filter - N_filter[indx]+self.softening) \
                     + 1./(max_N_all_filter - N_all_filter[indx]+self.softening)
        print(np.mean(result[indx]), np.var(result[indx]))

        # field independent filter urgency factor
        sum_N_filter = self.survey_features['N_in_f'].feature[self.filtername]
        max_sum_N_all_filter = self.survey_features['N_in_f'].max_n_in_filter
        filter_urgency_factor =  5. / (max_sum_N_all_filter - sum_N_filter + 1)
        result[indx] += filter_urgency_factor
<<<<<<< HEAD
=======
        print(filter_urgency_factor)
>>>>>>> 878db877
        return result


class Depth_percentile_basis_function_cost(Base_basis_function):
    """
    Return a healpix map of the reward function based on 5-sigma limiting depth percentile
    """
    def __init__(self, survey_features=None, condition_features=None, filtername='r', nside=default_nside):
        self.filtername = filtername
        self.nside = nside
        if condition_features is None:
            self.condition_features = {}
            self.condition_features['M5Depth_percentile'] = features.M5Depth_percentile(filtername=filtername)
        super(Depth_percentile_basis_function_cost, self).__init__(survey_features=survey_features,
                                                              condition_features=self.condition_features)

    def __call__(self, indx=None):

        result = np.empty(hp.nside2npix(self.nside), dtype=float)
        result.fill(hp.UNSEEN)
        if indx is None:
            indx = np.arange(result.size)
        result[indx] = self.condition_features['M5Depth_percentile'].feature[indx]
        result = ma.masked_values(result, hp.UNSEEN)
        return -result<|MERGE_RESOLUTION|>--- conflicted
+++ resolved
@@ -44,55 +44,6 @@
         Return a reward healpix map or a reward scalar.
         """
         pass
-
-
-class Quadrant_basis_function(Base_basis_function):
-    """
-    """
-    def __init__(self, nside=default_nside, condition_features=None, minAlt=20., maxAlt=82.,
-                 azWidth=15., survey_features=None,):
-        if survey_features is None:
-            self.survey_features = {}
-        if condition_features is None:
-            self.condition_features = {}
-            self.condition_features['altaz'] = features.AltAzFeature()
-        self.minAlt = np.radians(minAlt)
-        self.maxAlt = np.radians(maxAlt)
-        self.azWidth = np.radians(azWidth)
-        self.nside = nside
-
-    def __call__(self, indx=None):
-        result = np.empty(hp.nside2npix(self.nside), dtype=float)
-        result.fill(hp.UNSEEN)
-
-        # for now, let's just make 4 quadrants accessable. In the future
-        # maybe look ahead to where the moon will be, etc
-
-        alt = self.condition_features['altaz'].feature['alt']
-        az = self.condition_features['altaz'].feature['az']
-
-        alt_limit = np.where((alt > self.minAlt) &
-                             (alt < self.maxAlt))[0]
-
-        q1 = np.where((az[alt_limit] > np.pi-self.azWidth) &
-                      (az[alt_limit] < np.pi+self.azWidth))[0]
-        result[alt_limit[q1]] = 1
-
-        q2 = np.where((az[alt_limit] > np.pi/2.-self.azWidth) &
-                      (az[alt_limit] < np.pi/2.+self.azWidth))[0]
-        result[alt_limit[q2]] = 1
-
-        q3 = np.where((az[alt_limit] > 3*np.pi/2.-self.azWidth) &
-                      (az[alt_limit] < 3*np.pi/2.+self.azWidth))[0]
-        result[alt_limit[q3]] = 1
-
-        q4 = np.where((az[alt_limit] < self.azWidth) |
-                      (az[alt_limit] > 2*np.pi - self.azWidth))[0]
-        result[alt_limit[q4]] = 1
-
-        return result
-
-
 
 
 class Target_map_basis_function(Base_basis_function):
@@ -701,10 +652,7 @@
         max_sum_N_all_filter = self.survey_features['N_in_f'].max_n_in_filter
         filter_urgency_factor =  5. / (max_sum_N_all_filter - sum_N_filter + 1)
         result[indx] += filter_urgency_factor
-<<<<<<< HEAD
-=======
         print(filter_urgency_factor)
->>>>>>> 878db877
         return result
 
 
