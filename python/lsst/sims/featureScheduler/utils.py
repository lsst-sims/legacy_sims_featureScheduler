--- conflicted
+++ resolved
@@ -4,11 +4,8 @@
 import numpy as np
 import healpy as hp
 import pandas as pd
-<<<<<<< HEAD
 import matplotlib.path as mplPath
-=======
 import logging
->>>>>>> e1584418
 from scipy.spatial import cKDTree as kdtree
 from lsst.sims.utils import _hpid2RaDec, calcLmstLast, _raDec2Hpid
 from astropy.coordinates import SkyCoord
